--- conflicted
+++ resolved
@@ -30,11 +30,7 @@
     "mediapy>=1.1.0",
     "msgpack>=1.0.4",
     "msgpack_numpy>=0.4.8",
-<<<<<<< HEAD
-    "nerfacc==0.5.1",
-=======
     "nerfacc==0.5.2",
->>>>>>> 42081b7a
     "open3d>=0.16.0",
     "opencv-python==4.6.0.66",
     "Pillow>=9.3.0",
