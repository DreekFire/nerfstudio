# Copyright 2022 the Regents of the University of California, Nerfstudio Team and contributors. All rights reserved.
#
# Licensed under the Apache License, Version 2.0 (the "License");
# you may not use this file except in compliance with the License.
# You may obtain a copy of the License at
#
#     http://www.apache.org/licenses/LICENSE-2.0
#
# Unless required by applicable law or agreed to in writing, software
# distributed under the License is distributed on an "AS IS" BASIS,
# WITHOUT WARRANTIES OR CONDITIONS OF ANY KIND, either express or implied.
# See the License for the specific language governing permissions and
# limitations under the License.

"""
Ray generator.
"""
<<<<<<< HEAD
from typing import Optional

import torch
from torch import nn
from torchtyping import TensorType
=======
from jaxtyping import Int
from torch import Tensor, nn
>>>>>>> 42081b7a

from nerfstudio.cameras.camera_optimizers import CameraOptimizer
from nerfstudio.cameras.cameras import Cameras
from nerfstudio.cameras.rays import RayBundle
from nerfstudio.utils import profiler


class RayGenerator(nn.Module):
    """torch.nn Module for generating rays.
    This class is the interface between the scene's cameras/camera optimizer and the ray sampler.

    Args:
        cameras: Camera objects containing camera info.
        pose_optimizer: pose optimization module, for optimizing noisy camera intrinsics/extrinsics.
    """

<<<<<<< HEAD
    image_coords: TensorType["height", "width", 2]

    def __init__(self, cameras: Cameras, pose_optimizer: Optional[CameraOptimizer] = None) -> None:
=======
    image_coords: Tensor

    def __init__(self, cameras: Cameras, pose_optimizer: CameraOptimizer) -> None:
>>>>>>> 42081b7a
        super().__init__()
        self.cameras = cameras
        self.pose_optimizer = pose_optimizer
        self.register_buffer("image_coords", cameras.get_image_coords(), persistent=False)

<<<<<<< HEAD
    @profiler.time_function
    def forward(self, ray_indices: TensorType["num_rays", 3], return_coords: bool=False) -> RayBundle:
=======
    def forward(self, ray_indices: Int[Tensor, "num_rays 3"]) -> RayBundle:
>>>>>>> 42081b7a
        """Index into the cameras to generate the rays.

        Args:
            ray_indices: Contains camera, row, and col indices for target rays.
        """
        c = ray_indices[:, 0]  # camera indices
        y = ray_indices[:, 1]  # row indices
        x = ray_indices[:, 2]  # col indices
        coords = self.image_coords[y, x]

        if self.pose_optimizer is not None:
            camera_opt_to_camera = self.pose_optimizer(c)
        else:
            camera_opt_to_camera = None

        ray_bundle_and_coords = self.cameras.generate_rays(
            camera_indices=c.unsqueeze(-1),
            coords=coords,
            camera_opt_to_camera=camera_opt_to_camera,
            return_coords=return_coords,
        )
        return ray_bundle_and_coords<|MERGE_RESOLUTION|>--- conflicted
+++ resolved
@@ -15,16 +15,8 @@
 """
 Ray generator.
 """
-<<<<<<< HEAD
-from typing import Optional
-
-import torch
-from torch import nn
-from torchtyping import TensorType
-=======
 from jaxtyping import Int
 from torch import Tensor, nn
->>>>>>> 42081b7a
 
 from nerfstudio.cameras.camera_optimizers import CameraOptimizer
 from nerfstudio.cameras.cameras import Cameras
@@ -41,26 +33,16 @@
         pose_optimizer: pose optimization module, for optimizing noisy camera intrinsics/extrinsics.
     """
 
-<<<<<<< HEAD
-    image_coords: TensorType["height", "width", 2]
-
-    def __init__(self, cameras: Cameras, pose_optimizer: Optional[CameraOptimizer] = None) -> None:
-=======
     image_coords: Tensor
 
     def __init__(self, cameras: Cameras, pose_optimizer: CameraOptimizer) -> None:
->>>>>>> 42081b7a
         super().__init__()
         self.cameras = cameras
         self.pose_optimizer = pose_optimizer
         self.register_buffer("image_coords", cameras.get_image_coords(), persistent=False)
 
-<<<<<<< HEAD
     @profiler.time_function
-    def forward(self, ray_indices: TensorType["num_rays", 3], return_coords: bool=False) -> RayBundle:
-=======
-    def forward(self, ray_indices: Int[Tensor, "num_rays 3"]) -> RayBundle:
->>>>>>> 42081b7a
+    def forward(self, ray_indices: Int[Tensor, "num_rays 3"], return_coords: bool=False) -> RayBundle:
         """Index into the cameras to generate the rays.
 
         Args:
