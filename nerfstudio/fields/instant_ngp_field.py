--- conflicted
+++ resolved
@@ -21,13 +21,9 @@
 
 import numpy as np
 import torch
-<<<<<<< HEAD
-from torchtyping import TensorType
-=======
 from jaxtyping import Float
 from torch import Tensor
 from torch.nn.parameter import Parameter
->>>>>>> 42081b7a
 
 from nerfstudio.cameras.rays import RaySamples
 from nerfstudio.data.scene_box import SceneBox
@@ -143,11 +139,7 @@
             },
         )
 
-<<<<<<< HEAD
-    def get_density(self, ray_samples: RaySamples) -> Tuple[TensorType, TensorType]:
-=======
     def get_density(self, ray_samples: RaySamples) -> Tuple[Tensor, Tensor]:
->>>>>>> 42081b7a
         if self.spatial_distortion is not None:
             positions = ray_samples.frustums.get_positions()
             positions = self.spatial_distortion(positions)
@@ -170,13 +162,8 @@
         return density, base_mlp_out
 
     def get_outputs(
-<<<<<<< HEAD
-        self, ray_samples: RaySamples, density_embedding: Optional[TensorType] = None
-    ) -> Dict[FieldHeadNames, TensorType]:
-=======
         self, ray_samples: RaySamples, density_embedding: Optional[Tensor] = None
     ) -> Dict[FieldHeadNames, Tensor]:
->>>>>>> 42081b7a
         assert density_embedding is not None
         directions = shift_directions_for_tcnn(ray_samples.frustums.directions)
         directions_flat = directions.view(-1, 3)
