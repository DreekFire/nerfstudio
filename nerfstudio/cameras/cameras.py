--- conflicted
+++ resolved
@@ -24,12 +24,8 @@
 import cv2
 import torch
 import torchvision
-<<<<<<< HEAD
-from nerfacc.cameras import opencv_lens_undistortion, opencv_lens_undistortion_fisheye
-=======
 from jaxtyping import Float, Int, Shaped
 from torch import Tensor
->>>>>>> 42081b7a
 from torch.nn import Parameter
 
 import nerfstudio.utils.math
@@ -37,10 +33,6 @@
 from nerfstudio.cameras import camera_utils
 from nerfstudio.cameras.rays import RayBundle
 from nerfstudio.data.scene_box import SceneBox
-<<<<<<< HEAD
-from nerfstudio.utils import profiler
-=======
->>>>>>> 42081b7a
 from nerfstudio.utils.tensor_dataclass import TensorDataclass
 
 TORCH_DEVICE = Union[torch.device, str]
@@ -84,13 +76,6 @@
 class Cameras(TensorDataclass):
     """Dataparser outputs for the image dataset and the ray generator.
 
-<<<<<<< HEAD
-    Note: currently only supports cameras with the same principal points and types. The reason we type
-    the focal lengths, principal points, and image sizes as tensors is to allow for batched cameras
-    down the line in cases where your batches of camera data don't come from the same cameras.
-
-=======
->>>>>>> 42081b7a
     If a single value is provided, it is broadcasted to all cameras.
 
     Args:
@@ -108,36 +93,6 @@
             and will be broadcasted to the rays generated from any derivative RaySamples we create with this
     """
 
-<<<<<<< HEAD
-    camera_to_worlds: TensorType["num_cameras":..., 3, 4]
-    fx: TensorType["num_cameras":..., 1]
-    fy: TensorType["num_cameras":..., 1]
-    cx: TensorType["num_cameras":..., 1]
-    cy: TensorType["num_cameras":..., 1]
-    width: TensorType["num_cameras":..., 1]
-    height: TensorType["num_cameras":..., 1]
-    distortion_params: Optional[TensorType["num_cameras":..., "num_distortion_params"]]
-    camera_type: TensorType["num_cameras":..., 1]
-    times: Optional[TensorType["num_cameras", 1]]
-
-    def __init__(
-        self,
-        camera_to_worlds: TensorType["batch_c2ws":..., 3, 4],
-        fx: Union[TensorType["batch_fxs":..., 1], float],
-        fy: Union[TensorType["batch_fys":..., 1], float],
-        cx: Union[TensorType["batch_cxs":..., 1], float],
-        cy: Union[TensorType["batch_cys":..., 1], float],
-        width: Optional[Union[TensorType["batch_ws":..., 1], int]] = None,
-        height: Optional[Union[TensorType["batch_hs":..., 1], int]] = None,
-        distortion_params: Optional[TensorType["batch_dist_params":..., "num_distortion_params"]] = None,
-        camera_type: Optional[
-            Union[
-                TensorType["batch_cam_types":..., 1],
-                int,
-                List[CameraType],
-                CameraType,
-            ]
-=======
     camera_to_worlds: Float[Tensor, "*num_cameras 3 4"]
     fx: Float[Tensor, "*num_cameras 1"]
     fy: Float[Tensor, "*num_cameras 1"]
@@ -165,22 +120,15 @@
             int,
             List[CameraType],
             CameraType,
->>>>>>> 42081b7a
         ] = CameraType.PERSPECTIVE,
         times: Optional[Float[Tensor, "num_cameras"]] = None,
         metadata: Optional[Dict] = None,
     ) -> None:
         """Initializes the Cameras object.
 
-<<<<<<< HEAD
-        Note on Input Tensor Dimensions: All of these tensors have items of dimensions TensorType[3, 4]
-        (in the case of the c2w matrices), TensorType[N] (in the case of distortion params with N parameters), or
-        TensorType[1] (in the case of the rest of the elements). The dimensions before that are
-=======
         Note on Input Tensor Dimensions: All of these tensors have items of dimensions Shaped[Tensor, "3 4"]
         (in the case of the c2w matrices), Shaped[Tensor, "6"] (in the case of distortion params), or
         Shaped[Tensor, "1"] (in the case of the rest of the elements). The dimensions before that are
->>>>>>> 42081b7a
         considered the batch dimension of that tensor (batch_c2ws, batch_fxs, etc.). We will broadcast
         all the tensors to be the same batch dimension. This means you can use any combination of the
         input types in the function signature and it won't break. Your batch size for all tensors
@@ -212,11 +160,8 @@
 
         self.metadata = metadata
 
-<<<<<<< HEAD
-=======
         self.__post_init__()  # This will do the dataclass post_init and broadcast all the tensors
 
->>>>>>> 42081b7a
     def _init_get_fc_xy(self, fc_xy: Union[float, torch.Tensor], name: str) -> torch.Tensor:
         """
         Parses the input focal length / principle point x or y and returns a tensor of the correct shape
@@ -376,22 +321,12 @@
             image_coords = torch.stack(image_coords, dim=-1) + pixel_offset  # stored as (y, x) coordinates
         return image_coords
 
-<<<<<<< HEAD
-    @profiler.time_function
-    def generate_rays(  # pylint: disable=too-many-statements
-        self,
-        camera_indices: Union[TensorType["num_rays":..., "num_cameras_batch_dims"], int],
-        coords: Optional[TensorType["num_rays":..., 2]] = None,
-        camera_opt_to_camera: Optional[TensorType["num_rays":..., 3, 4]] = None,
-        distortion_params_delta: Optional[TensorType["num_rays":..., "num_distortion_params"]] = None,
-=======
     def generate_rays(
         self,
         camera_indices: Union[Int[Tensor, "*num_rays num_cameras_batch_dims"], int],
         coords: Optional[Float[Tensor, "*num_rays 2"]] = None,
         camera_opt_to_camera: Optional[Float[Tensor, "*num_rays 3 4"]] = None,
         distortion_params_delta: Optional[Float[Tensor, "*num_rays 6"]] = None,
->>>>>>> 42081b7a
         keep_shape: Optional[bool] = None,
         disable_distortion: bool = False,
         aabb_box: Optional[SceneBox] = None,
@@ -529,13 +464,8 @@
 
         # This will do the actual work of generating the rays now that we have standardized the inputs
         # raybundle.shape == (num_rays) when done
-<<<<<<< HEAD
         # pylint: disable=protected-access
         raybundle, coords = cameras._generate_rays_from_coords(
-=======
-
-        raybundle = cameras._generate_rays_from_coords(
->>>>>>> 42081b7a
             camera_indices, coords, camera_opt_to_camera, distortion_params_delta, disable_distortion=disable_distortion
         )
 
@@ -573,17 +503,10 @@
 
     def _generate_rays_from_coords(
         self,
-<<<<<<< HEAD
-        camera_indices: TensorType["num_rays":..., "num_cameras_batch_dims"],
-        coords: TensorType["num_rays":..., 2],
-        camera_opt_to_camera: Optional[TensorType["num_rays":..., 3, 4]] = None,
-        distortion_params_delta: Optional[TensorType["num_rays":..., "num_distortion_params"]] = None,
-=======
         camera_indices: Int[Tensor, "*num_rays num_cameras_batch_dims"],
         coords: Float[Tensor, "*num_rays 2"],
         camera_opt_to_camera: Optional[Float[Tensor, "*num_rays 3 4"]] = None,
         distortion_params_delta: Optional[Float[Tensor, "*num_rays 6"]] = None,
->>>>>>> 42081b7a
         disable_distortion: bool = False,
     ) -> RayBundle:
         """Generates rays for the given camera indices and coords where self isn't jagged
@@ -718,7 +641,6 @@
 
             # Do not apply distortion for equirectangular images
             if distortion_params is not None:
-<<<<<<< HEAD
                 # w, h of each pixel, in units of multiples of focal length.
                 resolutions = torch.stack((1 / fx, 1 / fy), dim=-1)
                 mask = (self.camera_type[true_indices] == CameraType.PERSPECTIVE.value).squeeze(-1)  # (num_rays)
@@ -756,15 +678,6 @@
                 resample[~mask] = torch.stack([-fy[~mask] * y_r + cy[~mask], fx[~mask] * x_r + cx[~mask]], dim=-1)   
         else:
             resample = coords.clone()
-=======
-                mask = (self.camera_type[true_indices] != CameraType.EQUIRECTANGULAR.value).squeeze(-1)  # (num_rays)
-                coord_mask = torch.stack([mask, mask, mask], dim=0)
-                if mask.any() and (distortion_params != 0).any():
-                    coord_stack[coord_mask, :] = camera_utils.radial_and_tangential_undistort(
-                        coord_stack[coord_mask, :].reshape(3, -1, 2),
-                        distortion_params[mask, :],
-                    ).reshape(-1, 2)
->>>>>>> 42081b7a
 
         # Make sure after we have undistorted our images, the shapes are still correct
         assert coord.shape == num_rays_shape + (2,)
@@ -772,49 +685,16 @@
         # Gets our directions for all our rays in camera coordinates and checks shapes at the end
         directions = torch.empty(num_rays_shape + (3,), device=self.device)
 
-        base_areas = 1 / (fx * fy)
-        cam_types = torch.unique(self.camera_type, sorted=False)
-<<<<<<< HEAD
-        if CameraType.PERSPECTIVE.value in cam_types:
-            mask = (self.camera_type[true_indices] == CameraType.PERSPECTIVE.value).squeeze(-1)  # (num_rays)
-
-            directions[..., 0][mask] = torch.masked_select(coord[..., 0], mask).float()
-            directions[..., 1][mask] = torch.masked_select(coord[..., 1], mask).float()
-            directions[..., 2][mask] = -1.0
-
-            hypotenuse_sqr = 1 + torch.sum(torch.square(coord[mask]), dim=-1)
-            pixel_area[mask] = area_multipliers[mask] * base_areas[mask] / (hypotenuse_sqr * torch.sqrt(hypotenuse_sqr))
-
-        if CameraType.FISHEYE.value in cam_types:
-            mask = (self.camera_type[true_indices] == CameraType.FISHEYE.value).squeeze(-1)  # (num_rays)
-
-            theta = torch.sqrt(torch.sum(coord[mask]**2, dim=-1))
-            theta = torch.clip(theta, 0.0, math.pi)
-=======
-        directions_stack = torch.empty((3,) + num_rays_shape + (3,), device=self.device)
-
         c2w = self.camera_to_worlds[true_indices]
         assert c2w.shape == num_rays_shape + (3, 4)
->>>>>>> 42081b7a
 
         def _compute_rays_for_omnidirectional_stereo(
             eye: Literal["left", "right"]
         ) -> Tuple[Float[Tensor, "num_rays_shape 3"], Float[Tensor, "3 num_rays_shape 3"]]:
             """Compute the rays for an omnidirectional stereo camera
 
-<<<<<<< HEAD
-            directions[..., 0][mask] = torch.masked_select(coord[..., 0] * sin_theta / theta, mask).float()
-            directions[..., 1][mask] = torch.masked_select(coord[..., 1] * sin_theta / theta, mask).float()
-            directions[..., 2][mask] = -torch.masked_select(torch.cos(theta), mask).float()
-
-            # pixel area is proportional to sin(theta) / theta
-            # but can't divide by zero so approximate as 1 near zero
-            area_scale = torch.where(theta > 1e-2, 2 * torch.pi * sin_theta / theta, 1)
-            pixel_area[mask] = area_multipliers[mask] * base_areas[mask] * area_scale
-=======
             Args:
                 eye: Which eye to compute rays for.
->>>>>>> 42081b7a
 
             Returns:
                 A tuple containing the origins and the directions of the rays.
@@ -824,8 +704,81 @@
                 CameraType.OMNIDIRECTIONALSTEREO_R.value if eye == "right" else CameraType.OMNIDIRECTIONALSTEREO_L.value
             )
             mask = (self.camera_type[true_indices] == ods_cam_type).squeeze(-1)
-            mask = torch.stack([mask, mask, mask], dim=0)
-<<<<<<< HEAD
+            theta = -torch.pi * coord[:, 0]
+            phi = torch.pi * (0.5 - coord[:, 1])
+            sin_phi = torch.sin(phi)
+
+            directions[:, 0][mask] = torch.masked_select(-torch.sin(theta) * sin_phi, mask).float()
+            directions[:, 1][mask] = torch.masked_select(torch.cos(phi), mask).float()
+            directions[:, 2][mask] = torch.masked_select(-torch.cos(theta) * sin_phi, mask).float()
+
+            pixel_area[mask] = 2 * torch.pi * torch.pi * sin_phi * base_areas[mask]
+
+            vr_ipd = 0.064  # IPD in meters (note: scale of NeRF must be true to life and can be adjusted with the Blender add-on)
+            isRightEye = 1 if eye == "right" else -1
+
+            # find ODS camera position
+            c2w = self.camera_to_worlds[true_indices]
+            assert c2w.shape == num_rays_shape + (3, 4)
+            transposedC2W = c2w[0][0].t()
+            ods_cam_position = transposedC2W[3].repeat(c2w.shape[1], 1)
+
+            rotation = c2w[..., :3, :3]
+
+            ods_theta = -torch.pi * ((x - cx) / fx)[0]
+
+            # local axes of ODS camera
+            ods_x_axis = torch.tensor([1, 0, 0], device=c2w.device)
+            ods_z_axis = torch.tensor([0, 0, -1], device=c2w.device)
+
+            # circle of ODS ray origins
+            ods_origins_circle = (
+                ods_cam_position
+                + isRightEye * (vr_ipd / 2.0) * (ods_x_axis.repeat(c2w.shape[1], 1)) * (torch.cos(ods_theta))[:, None]
+                + isRightEye * (vr_ipd / 2.0) * (ods_z_axis.repeat(c2w.shape[1], 1)) * (torch.sin(ods_theta))[:, None]
+            )
+
+            # rotate origins to match the camera rotation
+            for i in range(ods_origins_circle.shape[0]):
+                ods_origins_circle[i] = rotation[0][0] @ ods_origins_circle[i] + ods_cam_position[0]
+            ods_origins_circle = ods_origins_circle.unsqueeze(0).repeat(c2w.shape[0], 1, 1)
+
+            # assign final camera origins
+            c2w[..., :3, 3] = ods_origins_circle
+
+            return ods_origins_circle, directions, pixel_area
+
+        base_areas = 1 / (fx * fy)
+        cam_types = torch.unique(self.camera_type, sorted=False)
+        if CameraType.PERSPECTIVE.value in cam_types:
+            mask = (self.camera_type[true_indices] == CameraType.PERSPECTIVE.value).squeeze(-1)  # (num_rays)
+
+            directions[..., 0][mask] = torch.masked_select(coord[..., 0], mask).float()
+            directions[..., 1][mask] = torch.masked_select(coord[..., 1], mask).float()
+            directions[..., 2][mask] = -1.0
+
+            hypotenuse_sqr = 1 + torch.sum(torch.square(coord[mask]), dim=-1)
+            pixel_area[mask] = area_multipliers[mask] * base_areas[mask] / (hypotenuse_sqr * torch.sqrt(hypotenuse_sqr))
+
+        if CameraType.FISHEYE.value in cam_types:
+            mask = (self.camera_type[true_indices] == CameraType.FISHEYE.value).squeeze(-1)  # (num_rays)
+
+            theta = torch.sqrt(torch.sum(coord[mask]**2, dim=-1))
+            theta = torch.clip(theta, 0.0, math.pi)
+
+            sin_theta = torch.sin(theta)
+
+            directions[..., 0][mask] = torch.masked_select(coord[..., 0] * sin_theta / theta, mask).float()
+            directions[..., 1][mask] = torch.masked_select(coord[..., 1] * sin_theta / theta, mask).float()
+            directions[..., 2][mask] = -torch.masked_select(torch.cos(theta), mask).float()
+
+            # pixel area is proportional to sin(theta) / theta
+            # but can't divide by zero so approximate as 1 near zero
+            area_scale = torch.where(theta > 1e-2, 2 * torch.pi * sin_theta / theta, 1)
+            pixel_area[mask] = area_multipliers[mask] * base_areas[mask] * area_scale
+
+        if CameraType.EQUIRECTANGULAR.value in cam_types:
+            mask = (self.camera_type[true_indices] == CameraType.EQUIRECTANGULAR.value).squeeze(-1)  # (num_rays)
 
             # For equirect, fx = fy = height = width/2
             # Then coord[..., 0] goes from -1 to 1 and coord[..., 1] goes from -1/2 to 1/2
@@ -837,108 +790,27 @@
             directions[..., 1][mask] = (torch.cos(phi)).float()
             directions[..., 2][mask] = (-torch.cos(theta) * sin_phi).float()
             # total area integrates to 4pi steradians
-            pixel_area[mask] = 2 * torch.pi * torch.pi * sin_phi * base_areas
-
-        pixel_area = pixel_area.unsqueeze(-1)
-=======
-            theta = -torch.pi * coord_stack[..., 0]
-            phi = torch.pi * (0.5 - coord_stack[..., 1])
-
-            directions_stack[..., 0][mask] = torch.masked_select(-torch.sin(theta) * torch.sin(phi), mask).float()
-            directions_stack[..., 1][mask] = torch.masked_select(torch.cos(phi), mask).float()
-            directions_stack[..., 2][mask] = torch.masked_select(-torch.cos(theta) * torch.sin(phi), mask).float()
->>>>>>> 42081b7a
-
-            vr_ipd = 0.064  # IPD in meters (note: scale of NeRF must be true to life and can be adjusted with the Blender add-on)
-            isRightEye = 1 if eye == "right" else -1
-
-<<<<<<< HEAD
-        c2w = self.camera_to_worlds[true_indices]
-        assert c2w.shape == num_rays_shape + (3, 4)
-=======
-            # find ODS camera position
-            c2w = self.camera_to_worlds[true_indices]
-            assert c2w.shape == num_rays_shape + (3, 4)
-            transposedC2W = c2w[0][0].t()
-            ods_cam_position = transposedC2W[3].repeat(c2w.shape[1], 1)
-
-            rotation = c2w[..., :3, :3]
-
-            ods_theta = -torch.pi * ((x - cx) / fx)[0]
-
-            # local axes of ODS camera
-            ods_x_axis = torch.tensor([1, 0, 0], device=c2w.device)
-            ods_z_axis = torch.tensor([0, 0, -1], device=c2w.device)
-
-            # circle of ODS ray origins
-            ods_origins_circle = (
-                ods_cam_position
-                + isRightEye * (vr_ipd / 2.0) * (ods_x_axis.repeat(c2w.shape[1], 1)) * (torch.cos(ods_theta))[:, None]
-                + isRightEye * (vr_ipd / 2.0) * (ods_z_axis.repeat(c2w.shape[1], 1)) * (torch.sin(ods_theta))[:, None]
-            )
-
-            # rotate origins to match the camera rotation
-            for i in range(ods_origins_circle.shape[0]):
-                ods_origins_circle[i] = rotation[0][0] @ ods_origins_circle[i] + ods_cam_position[0]
-            ods_origins_circle = ods_origins_circle.unsqueeze(0).repeat(c2w.shape[0], 1, 1)
-
+            pixel_area[mask] = 2 * torch.pi * torch.pi * sin_phi * base_areas[msak]
+
+        elif CameraType.OMNIDIRECTIONALSTEREO_L.value in cam_types:
+            mask = (self.camera_type[true_indices] == CameraType.OMNIDIRECTIONALSTEREO_L.value).squeeze(-1)
+            ods_origins_circle, directions, ods_pixel_areas_l = _compute_rays_for_omnidirectional_stereo("left")
             # assign final camera origins
             c2w[..., :3, 3] = ods_origins_circle
-
-            return ods_origins_circle, directions_stack
-
-        for cam in cam_types:
-            if CameraType.PERSPECTIVE.value in cam_types:
-                mask = (self.camera_type[true_indices] == CameraType.PERSPECTIVE.value).squeeze(-1)  # (num_rays)
-                mask = torch.stack([mask, mask, mask], dim=0)
-                directions_stack[..., 0][mask] = torch.masked_select(coord_stack[..., 0], mask).float()
-                directions_stack[..., 1][mask] = torch.masked_select(coord_stack[..., 1], mask).float()
-                directions_stack[..., 2][mask] = -1.0
-
-            elif CameraType.FISHEYE.value in cam_types:
-                mask = (self.camera_type[true_indices] == CameraType.FISHEYE.value).squeeze(-1)  # (num_rays)
-                mask = torch.stack([mask, mask, mask], dim=0)
-
-                theta = torch.sqrt(torch.sum(coord_stack**2, dim=-1))
-                theta = torch.clip(theta, 0.0, math.pi)
-
-                sin_theta = torch.sin(theta)
-
-                directions_stack[..., 0][mask] = torch.masked_select(
-                    coord_stack[..., 0] * sin_theta / theta, mask
-                ).float()
-                directions_stack[..., 1][mask] = torch.masked_select(
-                    coord_stack[..., 1] * sin_theta / theta, mask
-                ).float()
-                directions_stack[..., 2][mask] = -torch.masked_select(torch.cos(theta), mask).float()
-
-            elif CameraType.EQUIRECTANGULAR.value in cam_types:
-                mask = (self.camera_type[true_indices] == CameraType.EQUIRECTANGULAR.value).squeeze(-1)  # (num_rays)
-                mask = torch.stack([mask, mask, mask], dim=0)
-
-                # For equirect, fx = fy = height = width/2
-                # Then coord[..., 0] goes from -1 to 1 and coord[..., 1] goes from -1/2 to 1/2
-                theta = -torch.pi * coord_stack[..., 0]  # minus sign for right-handed
-                phi = torch.pi * (0.5 - coord_stack[..., 1])
-                # use spherical in local camera coordinates (+y up, x=0 and z<0 is theta=0)
-                directions_stack[..., 0][mask] = torch.masked_select(-torch.sin(theta) * torch.sin(phi), mask).float()
-                directions_stack[..., 1][mask] = torch.masked_select(torch.cos(phi), mask).float()
-                directions_stack[..., 2][mask] = torch.masked_select(-torch.cos(theta) * torch.sin(phi), mask).float()
-
-            elif CameraType.OMNIDIRECTIONALSTEREO_L.value in cam_types:
-                ods_origins_circle, directions_stack = _compute_rays_for_omnidirectional_stereo("left")
-                # assign final camera origins
-                c2w[..., :3, 3] = ods_origins_circle
-
-            elif CameraType.OMNIDIRECTIONALSTEREO_R.value in cam_types:
-                ods_origins_circle, directions_stack = _compute_rays_for_omnidirectional_stereo("right")
-                # assign final camera origins
-                c2w[..., :3, 3] = ods_origins_circle
-            else:
-                raise ValueError(f"Camera type {cam} not supported.")
-
-        assert directions_stack.shape == (3,) + num_rays_shape + (3,)
->>>>>>> 42081b7a
+            
+            pixel_area[mask] = ods_pixel_areas_l
+
+        elif CameraType.OMNIDIRECTIONALSTEREO_R.value in cam_types:
+            mask = (self.camera_type[true_indices] == CameraType.OMNIDIRECTIONALSTEREO_R.value).squeeze(-1)
+            ods_origins_circle, directions, ods_pixel_areas_r = _compute_rays_for_omnidirectional_stereo("right")
+            # assign final camera origins
+            c2w[..., :3, 3] = ods_origins_circle
+            
+            pixel_area[mask] = ods_pixel_areas_l
+        else:
+            raise ValueError(f"Camera type {cam} not supported.")
+
+        pixel_area = pixel_area.unsqueeze(-1)
 
         if camera_opt_to_camera is not None:
             c2w = pose_utils.multiply(c2w, camera_opt_to_camera)
@@ -974,13 +846,8 @@
             pixel_area=pixel_area,
             camera_indices=camera_indices,
             times=times,
-<<<<<<< HEAD
-            metadata={"directions_norm": directions_norm[0].detach()},
-        ), resample
-=======
             metadata=metadata,
         )
->>>>>>> 42081b7a
 
     def to_json(
         self, camera_idx: int, image: Optional[Float[Tensor, "height width 2"]] = None, max_size: Optional[int] = None
